{
  "tenFramework": "TEN Framework",
  "ten": "TEN",
  "header": {
    "title": "Ten Manager",
    "menuApp": {
      "title": "アプリ",
      "loadApp": "アプリを読み込む",
      "loadAppSuccess": "アプリの読み込みに成功しました",
      "loadAppFailed": "アプリの読み込みに失敗しました",
      "reloadApp": "アプリを再読み込み",
      "reloadAppDescription": "アプリの再読み込みにより、現在のワークスペースが閉じられます。保存されていない変更はすべて失われます。",
      "reloadAppConfirmation": "アプリ {{name}} を再読み込みしてもよろしいですか？",
      "reloadAppSuccess": "アプリの再読み込みに成功しました",
      "reloadAppFailed": "アプリの再読み込みに失敗しました",
      "reloadAllApps": "すべてのアプリを再読み込み",
      "reloadAllAppsSuccess": "すべてのアプリの再読み込みに成功しました",
      "reloadAllAppsFailed": "すべてのアプリの再読み込みに失敗しました",
      "reloadAllAppsConfirmation": "すべてのアプリを再読み込みしてもよろしいですか？",
      "unloadApp": "アプリをアンロード",
      "unloadAppSuccess": "アプリのアンロードに成功しました",
      "unloadAppFailed": "アプリのアンロードに失敗しました",
      "installAll": "すべてインストール",
      "manageLoadedApps": "読み込まれたアプリを管理",
      "runApp": "アプリを実行",
      "openAppFolder": "アプリフォルダを開く",
      "createApp": "アプリを作成",
      "about": "アプリについて"
    },
    "menuGraph": {
      "title": "グラフ",
      "loadGraph": "グラフを読み込む",
      "autoLayout": "自動レイアウト",
      "selectLoadedApp": "読み込まれたアプリを選択",
      "addNode": "ノードを追加",
      "addConnection": "接続を追加",
      "addConnectionFromNode": "{{node}}から接続を追加",
      "addConnectionToNode": "{{node}}に接続を追加",
      "about": "グラフについて"
    },
    "menuHelp": {
      "title": "ヘルプ",
      "about": "TEN Manager Designerについて"
    },
    "menuDesigner": {
      "title": "デザイナー",
      "about": "デザイナーについて",
      "preferences": "設定"
    },
    "menuExtension": {
      "title": "拡張機能",
      "openExtensionStore": "拡張機能ストアを開く",
<<<<<<< HEAD
      "startRTCInteraction": "RTCインタラクションを開始",
=======
      "startRTCInteraction": "TEN AIエージェントと話す",
>>>>>>> 90fdd250
      "configTrulienceAvatar": "Trulienceアバターを設定",
      "about": "拡張機能について"
    },
    "menuTenAgentTools": {
      "title": "TEN Agentツール"
    },
    "language": {
      "title": "言語",
      "enUS": "English",
      "zhCN": "中文(简体)",
      "zhTW": "中文(繁體)",
      "jaJP": "日本語"
    },
    "theme": {
      "title": "テーマ",
      "light": "ライト",
      "dark": "ダーク",
      "system": "システム"
    },
    "officialSite": "公式サイト",
    "poweredBy": "提供:",
    "poweredByTenFramework": "<0></0>により提供",
    "github": "GitHub",
    "tryTENAgent": "TEN Agentを試す",
    "currentVersion": "現在のバージョン",
    "latestVersion": "最新バージョン",
    "currentIsLatest": "現在のバージョンが最新です",
    "currentIsLatestDescription": "TEN Frameworkの最新バージョンをご利用中です。\n最新バージョンの詳細は<0>TEN Framework GitHubリリースページ</0>でご確認いただけます。",
    "newVersionAvailable": "新しいバージョンが利用可能です",
    "newVersionAvailableDescription": "TEN Frameworkの新しいバージョンが利用可能です。\n新バージョンの詳細は<0>TEN Framework GitHubリリースページ</0>でご確認いただけます。"
  },
  "action": {
    "edit": "編集",
    "delete": "削除",
    "pinToDock": "ドックに固定",
    "save": "保存",
    "discard": "破棄",
    "launchTerminal": "ターミナルを起動",
    "ok": "OK",
    "cancel": "キャンセル",
    "selected": "選択済み",
    "autoStart": "自動起動",
    "confirm": "確認",
    "upstream": "上流",
    "downstream": "下流",
    "popout": "ポップアウト",
    "close": "閉じる",
    "closeAllTabs": "すべてのタブを閉じる",
    "unsaved": "未保存",
    "launchLogViewer": "ログを表示",
    "stop": "停止",
    "search": "検索",
    "current": "現在",
    "run": "実行",
    "viewDetails": "詳細を表示",
    "reset": "リセット",
    "chooseBaseDir": "ベースディレクトリを選択",
    "deleteNodeConfirmationWithName": "ノード {{name}} を削除してもよろしいですか？",
    "update": "更新",
    "create": "作成",
    "deleteConnectionConfirmation": "接続を削除してもよろしいですか？",
    "deleteConnectionSuccess": "接続の削除に成功しました",
    "deleteConnectionFailed": "接続の削除に失敗しました",
    "replaceNode": "ノードを置き換え...",
<<<<<<< HEAD
    "manageApps": "アプリを管理"
=======
    "manageApps": "アプリを管理",
    "runApp": "実行"
>>>>>>> 90fdd250
  },
  "toast": {
    "saveFileSuccess": "ファイルの保存に成功しました",
    "saveFileFailed": "ファイルの保存に失敗しました",
    "fetchFileContentFailed": "ファイル内容の取得に失敗しました"
  },
  "popup": {
    "editor": {
      "confirmSaveFile": "ファイルを保存してもよろしいですか？",
      "confirmSaveChanges": "変更を保存しますか？",
      "confirmCloseAllTabs": "すべてのタブを閉じてもよろしいですか？未保存の変更はすべて失われます。",
      "confirmChangePosition": "位置を変更してもよろしいですか？未保存の変更はすべて失われます。"
    },
    "selectGraph": {
      "title": "アプリ/グラフを選択",
      "app": "アプリ",
      "graph": "グラフ",
      "select": "選択",
      "selected": "選択済み",
      "unspecified": "<未指定>",
      "current": "現在",
      "updateSuccess": "アプリ/グラフの更新に成功しました"
    },
    "customNodeConn": {
      "srcTitle": "ノード[{{source}}]の接続",
      "connectTitle": "接続の詳細",
      "title": "接続",
      "filters": "フィルター"
    },
    "node": {
      "properties": "プロパティ"
    },
    "logViewer": {
      "title": "ログビューア",
      "appInstall": "アプリのインストール",
      "filteredByAddon": "アドオンでログをフィルター",
      "noAddons": "利用可能なアドオンがありません",
      "noMatchedAddons": "一致するアドオンがありません",
      "noLogs": "表示するログがありません",
      "cleanLogs": "ログをクリア"
    },
    "default": {
      "defaultLabelForAppRun": "アプリ実行のデフォルトラベル",
      "errorFolderPathEmpty": "フォルダパスは空にできません。",
      "errorGetBaseDir": "ベースディレクトリの取得に失敗しました",
      "errorOpenAppFolder": "アプリフォルダを開くことができませんでした",
      "errorUnknown": "不明なエラーが発生しました。"
    },
    "apps": {
      "manager": "アプリマネージャー",
      "tableCaption": "読み込まれたアプリの一覧",
      "baseDir": "ベースディレクトリ",
      "run": "アプリを実行",
      "runScript": "スクリプトを実行",
      "runScriptPlaceholder": "実行するスクリプトを入力してください",
      "create": "アプリを作成",
      "createAppSuccess": "アプリの作成に成功しました",
      "createAppFailed": "アプリの作成に失敗しました",
      "templateType": "テンプレートタイプ",
      "templateTypeDescription": "アプリのテンプレートタイプを選択してください。",
      "templateLanguage": "テンプレート言語",
      "templateLanguageDescription": "アプリのテンプレート言語を選択してください。",
      "templateName": "テンプレート名",
      "templateNameDescription": "アプリのテンプレート名を選択してください。",
      "templateVersion": "テンプレートバージョン",
      "templateVersionDescription": "アプリのテンプレートバージョンを選択してください。",
      "appName": "アプリ名",
      "appNameDescription": "アプリの名前を入力してください。",
      "baseDirDescription": "アプリのベースディレクトリを選択してください。",
      "run_opts": "オプション",
      "run_with_agent": "エージェントで実行"
    },
    "graph": {
      "title": "ノード",
      "titleAddNode": "ノードを追加",
      "graphId": "グラフID",
      "nodeName": "ノード名",
      "addonName": "アドオン名",
      "searchAddon": "アドオンを検索",
      "noAddonFound": "アドオンが見つかりません",
      "useInputAddon": "'{{addonName}}' を使用",
      "property": "プロパティ",
      "addNode": "ノードを追加",
      "addNodeSuccess": "ノードの追加に成功しました",
      "addNodeError": "ノードの追加に失敗しました",
      "graphError": "グラフの読み込みに失敗しました",
      "addonError": "アドオンの読み込みに失敗しました",
      "deleteNodeSuccess": "ノードの削除に成功しました",
      "deleteNodeFailed": "ノードの削除に失敗しました",
      "titleAddConnection": "接続を追加",
      "sameNodeError": "送信元と送信先のノードは同じにできません",
      "srcExtension": "送信元拡張機能",
      "destExtension": "送信先拡張機能",
      "messageType": "メッセージタイプ",
      "messageName": "メッセージ名",
      "addConnection": "接続を追加",
      "titleUpdateNodePropertyByName": "[{{name}}] プロパティを更新",
      "updateNodeProperty": "プロパティを更新",
      "graphName": "グラフ名",
      "updateNodePropertySuccess": "ノードプロパティの更新に成功しました",
      "updateNodePropertyFailed": "ノードプロパティの更新に失敗しました",
      "noPropertySchema": "プロパティスキーマが見つかりません",
      "titleReplaceNode": "ノード[{{name}}]を置き換え...",
      "replaceNode": "ノードを置き換え",
      "replaceNodeSuccess": "ノードの置き換えに成功しました",
      "replaceNodeFailed": "ノードの置き換えに失敗しました"
    },
    "doc": {
      "title": "{{name}}"
    }
  },
  "dock": {
    "notSelected": "タブが選択されていません",
    "dockSide": "ドック位置",
    "left": "左",
    "right": "右",
    "bottom": "下"
  },
  "dataTable": {
    "no": "No.",
    "name": "名前",
    "upstream": "上流",
    "downstream": "下流",
    "type": "タイプ",
    "source": "ソース",
    "target": "ターゲット",
    "actions": "アクション",
    "viewDetails": "詳細を表示",
    "delete": "削除",
    "openMenu": "メニューを開く",
    "noResults": "結果がありません。"
  },
  "extensionStore": {
    "extension": "拡張機能",
    "title": "拡張機能ストア",
    "readOnly": "読み取り専用",
    "compatible": "互換性あり",
    "dependencies": "依存関係",
    "searchPlaceholder": "拡張機能を検索...",
    "installedWithSum": "{{total}}個中{{count}}個がインストール済み",
    "openAGraphToInstall": "拡張機能をインストールするにはグラフを開いてください",
    "noMatchResult": "一致する結果がありません",
    "matchResult": "{{count}}件の一致する結果",
    "install": "インストール",
    "installed": "インストール済み",
    "filter": {
      "showUninstalled": "未インストール",
      "showInstalled": "インストール済み",
      "sort": "並び替え",
      "sort-default": "デフォルト",
      "sort-name": "名前",
      "sort-name-desc": "名前（降順）",
      "type": "タイプ"
    },
    "extensionTitle": "拡張機能: {{name}}",
    "os-arch": "OS/アーキテクチャ",
    "selectOsArch": "OS/アーキテクチャを選択",
    "os-arch-default": "デフォルト",
    "version": "バージョン",
    "hash": "ハッシュ",
    "versionHistory": "バージョン履歴",
    "selectVersion": "バージョンを選択",
    "versionLatest": "最新",
    "localAddonTip": "(ローカル)",
    "tags": "タグ"
  },
  "rtcInteraction": {
<<<<<<< HEAD
    "title": "RTCインタラクション"
=======
    "title": "リアルタイム音声AIエージェント"
>>>>>>> 90fdd250
  },
  "trulienceConfig": {
    "title": "Trulienceアバターの設定",
    "enabled": "有効",
    "trulienceAvatarId": "Trulience Avatar ID",
    "trulienceAvatarToken": "Trulience Avatar Token",
    "trulienceSdkUrl": "Trulience SDK URL",
    "trulienceAnimationURL": "Trulience Animation URL"
  },
<<<<<<< HEAD
=======
  "rtc": {
    "videoSource": {
      "camera": "カメラ",
      "screen": "画面",
      "cameraPlaceholder": "カメラを選択"
    }
  },
>>>>>>> 90fdd250
  "statusBar": {
    "appsLoadedWithCount": "{{count}}個のアプリが読み込まれています",
    "appsError": "アプリの取得に失敗しました",
    "workspace": {
      "title": "現在の作業場所",
      "baseDir": "ベースディレクトリ",
      "graphName": "グラフ名"
    },
    "feedback": {
      "title": "フィードバック"
    }
  },
  "preferences": {
    "general": {
      "title": "一般",
      "language": "言語",
      "theme": "テーマ"
    },
    "log": {
      "title": "ログ",
      "maxLines": "最大行数",
      "maxLinesDescription": "ログビューアに表示する最大行数。"
    },
    "save": "保存",
    "cancel": "キャンセル",
    "saved": "保存済み",
    "savedSuccess": "設定 {{key}} の保存に成功しました"
  },
  "components": {
    "combobox": {
      "create": "{{query}}を作成",
      "placeholder": "検索または新規作成",
      "noItems": "項目がありません",
      "enterValueToCreate": "新しい項目を作成するには値を入力してください"
    },
    "messageList": {
      "noMessages": "メッセージがありません"
    }
  }
}<|MERGE_RESOLUTION|>--- conflicted
+++ resolved
@@ -50,11 +50,7 @@
     "menuExtension": {
       "title": "拡張機能",
       "openExtensionStore": "拡張機能ストアを開く",
-<<<<<<< HEAD
-      "startRTCInteraction": "RTCインタラクションを開始",
-=======
       "startRTCInteraction": "TEN AIエージェントと話す",
->>>>>>> 90fdd250
       "configTrulienceAvatar": "Trulienceアバターを設定",
       "about": "拡張機能について"
     },
@@ -119,12 +115,8 @@
     "deleteConnectionSuccess": "接続の削除に成功しました",
     "deleteConnectionFailed": "接続の削除に失敗しました",
     "replaceNode": "ノードを置き換え...",
-<<<<<<< HEAD
-    "manageApps": "アプリを管理"
-=======
     "manageApps": "アプリを管理",
     "runApp": "実行"
->>>>>>> 90fdd250
   },
   "toast": {
     "saveFileSuccess": "ファイルの保存に成功しました",
@@ -292,11 +284,7 @@
     "tags": "タグ"
   },
   "rtcInteraction": {
-<<<<<<< HEAD
-    "title": "RTCインタラクション"
-=======
     "title": "リアルタイム音声AIエージェント"
->>>>>>> 90fdd250
   },
   "trulienceConfig": {
     "title": "Trulienceアバターの設定",
@@ -306,8 +294,6 @@
     "trulienceSdkUrl": "Trulience SDK URL",
     "trulienceAnimationURL": "Trulience Animation URL"
   },
-<<<<<<< HEAD
-=======
   "rtc": {
     "videoSource": {
       "camera": "カメラ",
@@ -315,7 +301,6 @@
       "cameraPlaceholder": "カメラを選択"
     }
   },
->>>>>>> 90fdd250
   "statusBar": {
     "appsLoadedWithCount": "{{count}}個のアプリが読み込まれています",
     "appsError": "アプリの取得に失敗しました",
